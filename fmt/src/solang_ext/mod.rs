//! Extension traits and modules to the [`solang_parser`] crate.

/// Same as [`solang_parser::pt`], but with the patched `CodeLocation`.
pub mod pt {
    #[doc(no_inline)]
    pub use super::loc::CodeLocationExt as CodeLocation;

    #[doc(no_inline)]
    pub use solang_parser::pt::{
        Annotation, Base, CatchClause, Comment, ContractDefinition, ContractPart, ContractTy,
        EnumDefinition, ErrorDefinition, ErrorParameter, EventDefinition, EventParameter,
        Expression, FunctionAttribute, FunctionDefinition, FunctionTy, HexLiteral, Identifier,
        IdentifierPath, Import, Loc, Mutability, NamedArgument, OptionalCodeLocation, Parameter,
        ParameterList, SourceUnit, SourceUnitPart, Statement, StorageLocation, StringLiteral,
        StructDefinition, Type, TypeDefinition, UserDefinedOperator, Using, UsingFunction,
        UsingList, VariableAttribute, VariableDeclaration, VariableDefinition, Visibility,
        YulBlock, YulExpression, YulFor, YulFunctionCall, YulFunctionDefinition, YulStatement,
        YulSwitch, YulSwitchOptions, YulTypedIdentifier,
    };
}

mod ast_eq;
<<<<<<< HEAD
mod safe_unwrap;

#[cfg(test)]
pub use ast_eq::*;
=======
mod loc;
mod safe_unwrap;

pub use ast_eq::AstEq;
pub use loc::CodeLocationExt;
>>>>>>> 8d0099be
pub use safe_unwrap::SafeUnwrap;<|MERGE_RESOLUTION|>--- conflicted
+++ resolved
@@ -20,16 +20,9 @@
 }
 
 mod ast_eq;
-<<<<<<< HEAD
-mod safe_unwrap;
-
-#[cfg(test)]
-pub use ast_eq::*;
-=======
 mod loc;
 mod safe_unwrap;
 
 pub use ast_eq::AstEq;
 pub use loc::CodeLocationExt;
->>>>>>> 8d0099be
 pub use safe_unwrap::SafeUnwrap;