--- conflicted
+++ resolved
@@ -70,22 +70,6 @@
 ethers-etherscan = { version = "2", default-features = false }
 ethers-solc = { version = "2", default-features = false }
 
-<<<<<<< HEAD
-# Patch ethers-rs with a local checkout then run `cargo update -p ethers`
-[patch."https://github.com/gakonst/ethers-rs"]
-ethers = { path = "../ethers-rs/ethers" }
-ethers-addressbook = { path = "../ethers-rs/ethers-addressbook" }
-ethers-core = { path = "../ethers-rs/ethers-core" }
-ethers-contract = { path = "../ethers-rs/ethers-contract" }
-ethers-middleware = { path = "../ethers-rs/ethers-middleware" }
-ethers-providers = { path = "../ethers-rs/ethers-providers" }
-ethers-signers = { path = "../ethers-rs/ethers-signers" }
-ethers-etherscan = { path = "../ethers-rs/ethers-etherscan" }
-ethers-solc = { path = "../ethers-rs/ethers-solc" }
-
-[patch.crates-io]
-solang-parser = { path = "../solang/solang-parser" }
-=======
 #[patch.crates-io]
 # ethers = { path = "../ethers-rs/ethers" }
 # ethers-addressbook = { path = "../ethers-rs/ethers-addressbook" }
@@ -96,5 +80,4 @@
 # ethers-providers = { path = "../ethers-rs/ethers-providers" }
 # ethers-signers = { path = "../ethers-rs/ethers-signers" }
 # ethers-solc = { path = "../ethers-rs/ethers-solc" }
->>>>>>> 8d0099be
 # revm = { path = "../revm/crates/revm" }