[package]
name = "forge-doc"
version = "0.1.0"
edition = "2021"
description = """
Foundry's solidity doc parsing
"""
license = "MIT OR Apache-2.0"
readme = "README.md"

[dependencies]
# foundry internal
foundry-common = { path = "../common" }
forge-fmt = { path = "../fmt" }
foundry-config = { path = "../config" }
foundry-utils = { path = "../utils" }

# ethers
<<<<<<< HEAD
ethers-core = { workspace = true, default-features = false }
=======
ethers-solc = { workspace = true, features = ["async"] }
ethers-core = { workspace = true }
>>>>>>> 8d0099be

# cli
clap = { version = "4.2", features = ["derive", "env", "unicode", "wrap_help"] }

# tracing
tracing = "0.1"

# mdbook
mdbook = { version = "0.4.28", default-features = false, features = ["search"] }
warp = { version = "0.3", default-features = false, features = ["websocket"] }
tokio = { version = "1.27", features = ["macros", "rt-multi-thread"] }
futures-util = "0.3"
askama = "0.12"

# misc
solang-parser = "=0.2.4"
eyre = "0.6"
thiserror = "1.0"
rayon = "1.7"
itertools = "0.10"
toml = "0.7"
auto_impl = "1"
derive_more = "0.99"
once_cell = "1.17"
walkdir = "2.3"

[dev-dependencies]
assert_matches = "1.5"<|MERGE_RESOLUTION|>--- conflicted
+++ resolved
@@ -16,12 +16,8 @@
 foundry-utils = { path = "../utils" }
 
 # ethers
-<<<<<<< HEAD
-ethers-core = { workspace = true, default-features = false }
-=======
 ethers-solc = { workspace = true, features = ["async"] }
 ethers-core = { workspace = true }
->>>>>>> 8d0099be
 
 # cli
 clap = { version = "4.2", features = ["derive", "env", "unicode", "wrap_help"] }
