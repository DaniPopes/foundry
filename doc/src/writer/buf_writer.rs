use crate::{AsDoc, CommentTag, Comments, DisplayPT, Markdown};
use itertools::Itertools;
use once_cell::sync::Lazy;
use solang_parser::pt::Parameter;
use std::fmt::{self, Display, Write};

<<<<<<< HEAD
=======
use crate::{AsDoc, CommentTag, Comments, Markdown};

>>>>>>> dc6eec5c
/// Solidity language name.
const SOLIDITY: &str = "solidity";

/// Headers and separator for rendering parameter table.
const PARAM_TABLE_HEADERS: &[&str] = &["Name", "Type", "Description"];
static PARAM_TABLE_SEPARATOR: Lazy<String> =
    Lazy::new(|| PARAM_TABLE_HEADERS.iter().map(|h| "-".repeat(h.len())).join("|"));

/// The buffered writer.
///
/// Writes various display items into the internal buffer.
#[derive(Default, Debug)]
pub struct Buffer {
    buffer: String,
}

impl fmt::Write for Buffer {
    #[inline]
    fn write_str(&mut self, s: &str) -> fmt::Result {
        self.buffer.write_str(s)
    }

    #[inline]
    fn write_char(&mut self, c: char) -> fmt::Result {
        self.buffer.write_char(c)
    }

    #[inline]
    fn write_fmt(&mut self, args: fmt::Arguments<'_>) -> fmt::Result {
        self.buffer.write_fmt(args)
    }
}

impl Buffer {
    /// Create new empty `Buffer`.
    pub fn new() -> Self {
        Self { buffer: String::new() }
    }

    /// Create new empty `Buffer` with at least the specified capacity.
    pub fn with_capacity(capacity: usize) -> Self {
        Self { buffer: String::with_capacity(capacity) }
    }

    /// Returns true if the buffer is empty.
    pub fn is_empty(&self) -> bool {
        self.buffer.is_empty()
    }

    /// Returns the inner buffer.
    pub fn into_inner(self) -> String {
        self.buffer
    }

    /// Reserves capacity for at least `additional` bytes more than the current length.
    pub fn reserve(&mut self, additional: usize) {
        self.buffer.reserve(additional)
    }

    /// Returns the length of the buffer in bytes.
    pub fn len(&self) -> usize {
        self.buffer.len()
    }

    /// Write [AsDoc] implementation to the buffer.
    pub fn write_doc<T: AsDoc>(&mut self, doc: &T) -> fmt::Result {
        write!(self.buffer, "{}", doc.as_doc()?)
    }

    /// Write [AsDoc] implementation to the buffer with newline.
    pub fn writeln_doc<T: AsDoc>(&mut self, doc: T) -> fmt::Result {
        writeln!(self.buffer, "{}", doc.as_doc()?)
    }

    /// Writes raw content to the buffer.
    pub fn write_raw<T: Display>(&mut self, content: T) -> fmt::Result {
        write!(self.buffer, "{content}")
    }

    /// Writes raw content to the buffer with newline.
    pub fn writeln_raw<T: Display>(&mut self, content: T) -> fmt::Result {
        writeln!(self.buffer, "{content}")
    }

    /// Writes newline to the buffer.
    pub fn writeln(&mut self) -> fmt::Result {
        writeln!(self.buffer)
    }

    /// Writes a title to the buffer formatted as [Markdown::H1].
    pub fn write_title(&mut self, title: &str) -> fmt::Result {
        writeln!(self.buffer, "{}", Markdown::H1(title))
    }

    /// Writes a subtitle to the bugger formatted as [Markdown::H2].
    pub fn write_subtitle(&mut self, subtitle: &str) -> fmt::Result {
        writeln!(self.buffer, "{}", Markdown::H2(subtitle))
    }

    /// Writes heading to the buffer formatted as [Markdown::H3].
    pub fn write_heading(&mut self, heading: &str) -> fmt::Result {
        writeln!(self.buffer, "{}", Markdown::H3(heading))
    }

    /// Writes text in italics to the buffer formatted as [Markdown::Italic].
    pub fn write_italic(&mut self, text: &str) -> fmt::Result {
        writeln!(self.buffer, "{}", Markdown::Italic(text))
    }

    /// Writes bold text to the bufffer formatted as [Markdown::Bold].
    pub fn write_bold(&mut self, text: &str) -> fmt::Result {
        writeln!(self.buffer, "{}", Markdown::Bold(text))
    }

    /// Writes link to the buffer formatted as [Markdown::Link].
    pub fn write_link(&mut self, name: &str, path: &str) -> fmt::Result {
        writeln!(self.buffer, "{}", Markdown::Link(name, path))
    }

    /// Writes a list item to the bufffer indented by specified depth.
    pub fn write_list_item(&mut self, item: &str, depth: usize) -> fmt::Result {
        let indent = " ".repeat(depth * 2);
        writeln!(self.buffer, "{indent}- {item}")
    }

    /// Writes a link to the buffer as a list item.
    pub fn write_link_list_item(&mut self, name: &str, path: &str, depth: usize) -> fmt::Result {
        let link = Markdown::Link(name, path);
        self.write_list_item(&link.as_doc()?, depth)
    }

    /// Writes a solidity code block block to the buffer.
    pub fn write_code(&mut self, code: &str) -> fmt::Result {
        writeln!(self.buffer, "{}", Markdown::CodeBlock(SOLIDITY, code))
    }

    /// Write an item section to the buffer. First write comments, the item itself as code.
    pub fn write_section(&mut self, comments: &Comments, code: &str) -> fmt::Result {
        self.writeln_raw(comments.as_doc()?)?;
        self.write_code(code)?;
        self.writeln()
    }

    /// Tries to write the parameters table to the buffer.
    /// Doesn't write anything if either params or comments are empty.
    pub fn try_write_param_table(
        &mut self,
        tag: CommentTag,
        params: &[&Parameter],
        comments: &Comments,
    ) -> fmt::Result {
        let comments = comments.include_tag(tag.clone());

        // There is nothing to write.
        if params.is_empty() || comments.is_empty() {
            return Ok(())
        }

        let heading = match &tag {
            CommentTag::Param => "Parameters",
            CommentTag::Return => "Returns",
            _ => return Err(fmt::Error),
        };

        self.write_bold(heading)?;
        self.writeln()?;

        self.write_piped(&PARAM_TABLE_HEADERS.join("|"))?;
        self.write_piped(&PARAM_TABLE_SEPARATOR)?;

        for (index, param) in params.iter().enumerate() {
            let param_name = param.name.as_ref().map(|n| n.name.to_owned());

            let mut comment = param_name.as_ref().and_then(|name| {
                comments.iter().find_map(|comment| comment.match_first_word(name.as_str()))
            });

            // If it's a return tag and couldn't match by first word,
            // lookup the doc by index.
            if comment.is_none() && matches!(tag, CommentTag::Return) {
                comment = comments.get(index).map(|c| &*c.value);
            }

            let row = [
                Markdown::Code(&param_name.unwrap_or_else(|| "<none>".to_owned())).as_doc()?,
<<<<<<< HEAD
                Markdown::Code(&param.ty.display().to_string()).as_doc()?,
=======
                Markdown::Code(&param.ty.to_string()).as_doc()?,
>>>>>>> dc6eec5c
                comment.unwrap_or_default().replace('\n', " "),
            ];
            self.write_piped(&row.join("|"))?;
        }

        self.writeln()?;

        Ok(())
    }

    /// Write content to the buffer surrounded by pipes.
    pub fn write_piped(&mut self, content: &str) -> fmt::Result {
        self.write_raw("|")?;
        self.write_raw(content)?;
        self.writeln_raw("|")
    }

    /// Finish and return underlying buffer.
    pub fn finish(self) -> String {
        self.buffer
    }
}<|MERGE_RESOLUTION|>--- conflicted
+++ resolved
@@ -1,14 +1,9 @@
-use crate::{AsDoc, CommentTag, Comments, DisplayPT, Markdown};
+use crate::{AsDoc, CommentTag, Comments, Markdown};
 use itertools::Itertools;
 use once_cell::sync::Lazy;
 use solang_parser::pt::Parameter;
 use std::fmt::{self, Display, Write};
 
-<<<<<<< HEAD
-=======
-use crate::{AsDoc, CommentTag, Comments, Markdown};
-
->>>>>>> dc6eec5c
 /// Solidity language name.
 const SOLIDITY: &str = "solidity";
 
@@ -194,11 +189,7 @@
 
             let row = [
                 Markdown::Code(&param_name.unwrap_or_else(|| "<none>".to_owned())).as_doc()?,
-<<<<<<< HEAD
-                Markdown::Code(&param.ty.display().to_string()).as_doc()?,
-=======
                 Markdown::Code(&param.ty.to_string()).as_doc()?,
->>>>>>> dc6eec5c
                 comment.unwrap_or_default().replace('\n', " "),
             ];
             self.write_piped(&row.join("|"))?;
