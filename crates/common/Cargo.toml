[package]
name = "foundry-common"

version.workspace = true
edition.workspace = true
rust-version.workspace = true
authors.workspace = true
license.workspace = true
homepage.workspace = true
repository.workspace = true

[dependencies]
# foundry internal
foundry-config.workspace = true
foundry-macros.workspace = true

# eth
ethers-core.workspace = true
ethers-solc.workspace = true
ethers-providers = { workspace = true, features = ["ws", "ipc"] }
ethers-middleware.workspace = true
ethers-etherscan = { workspace = true, features = ["ethers-solc"] }

# io
reqwest = { version = "0.11", default-features = false }

# cli
clap = { version = "4", features = ["derive", "env", "unicode", "wrap_help"] }
comfy-table = "6"
tempfile = "3"
termcolor = "1"
terminal_size = "0.2"
tracing = "0.1"
yansi = "0.5"

#  misc
auto_impl = "1.1.0"
async-trait = "0.1"
serde = "1"
serde_json = "1"
thiserror = "1"
eyre = "0.6"
walkdir = "2"
semver = "1"
once_cell = "1"
dunce = "1"
regex = "1"
globset = "0.4"
tokio = "1"
url = "2"
# Using const-hex instead of hex for speed
hex.workspace = true

<<<<<<< HEAD
[target.'cfg(windows)'.dependencies]
fwdansi = "1"
=======
>>>>>>> 675a8246

[dev-dependencies]
tokio = { version = "1", features = ["rt-multi-thread", "macros"] }<|MERGE_RESOLUTION|>--- conflicted
+++ resolved
@@ -51,11 +51,8 @@
 # Using const-hex instead of hex for speed
 hex.workspace = true
 
-<<<<<<< HEAD
 [target.'cfg(windows)'.dependencies]
 fwdansi = "1"
-=======
->>>>>>> 675a8246
 
 [dev-dependencies]
 tokio = { version = "1", features = ["rt-multi-thread", "macros"] }